from typing import List, Tuple
import click
from click.core import ParameterSource
import asyncio
from time import time, sleep
import logging
from pathlib import Path
from math import floor
import pandas as pd
import configparser
import shutil
import filecmp
from serial import SerialException, SerialTimeoutException

from .LTS import aso_home_devs, aso_move_devs, steps2mm
from .devices import BoloLine, DeviceNotFoundError
from .utils import init_stages, conv_to_steps, parse_range, parse_detector_settings, parse_filepath, postprocessing, plotting, saving, _parse_detector_frequency, load_data
from .commands import LineStart, LineType, ScanRoutine, LiveView


class Config(object):
    def __init__(self):
        # self.verbose = False
        self.debug = False
        self.logger = None
        self.stage_sn = {}

pass_config = click.make_pass_decorator(Config, ensure=True)


@click.group()
@click.option('--debug', is_flag=True,
              help="Run commands with logging outputed to 'log.txt' file. The log file will be overwritten!")
@click.option('--config', type=click.Path(
                    writable=True, path_type=Path,
                    resolve_path=True,
                ),
                default=None, help="Path to configuration file"
)
@pass_config
def cli(confobj:Config, debug, config:Path):
    """
    CLI for scanning scripts.
    
    The application uses serial numbers of Thorlabs stages to identify them and connect.
    The serial numbers are stored in configuration file named 'config.ini' in the default
    location. If the configuration file is not present and '--config' option is not
    provided, the user is asked for the serial numbers. If the '--config' option is
    used with configuration file already exisitng in the default location, files are
    compared and if different, exisitng file is replaced by the one provided by the user.
    
    \b
    Currently supported devices:
    - THORLABS LTS300 and LTS300/C stages (possible use of 3 stages at the same time).
    - LUVITERA THZ MINI 4x1 line of wideband bolometers.
    """
    # logging
    if debug:
        click.echo("Debug mode is on")
        logging.basicConfig(filename="log.txt",
                        filemode='a',
                        # filemode='w',
                        format='%(asctime)s,%(msecs)d %(name)s %(levelname)s %(message)s',
                        datefmt='%H:%M:%S',
                        level=logging.DEBUG)
    else:
        logging.basicConfig(level=logging.ERROR)

    # logging.basicConfig(filename="log.txt",
    # logging.basicConfig(filename=logging_destination,
    #                 # filemode='a',
    #                 filemode='w',
    #                 format='%(asctime)s,%(msecs)d %(name)s %(levelname)s %(message)s',
    #                 datefmt='%H:%M:%S',
    #                 level=logging_level)
                    # level=logging.DEBUG)
    confobj.logger = logging.getLogger(__name__)
    # if debug:
    #     click.echo("Debug mode is on")
    #     confobj.debug = debug
    # else:
    #     confobj.logger.setLevel(logging.ERROR)


    config_path = Path(__file__).parent.parent / 'config.ini'
    if not config_path.exists() and config is None:
        click.echo("No configuration file")
        click.echo("Setting up configuration file")
        x_serial = click.prompt('Enter serial number of x axis stage', type=str)
        y_serial = click.prompt('Enter serial number of y axis stage', type=str)
        z_serial = click.prompt('Enter serial number of z axis stage', type=str)

        config_content = configparser.ConfigParser()
        config_content['devices'] = {
            'xstageserial': x_serial,
            'ystageserial': y_serial,
            'zstageserial': z_serial
        }
        with open(config_path, 'w') as config_fh:
            config_content.write(config_fh)
        click.echo("New configuration file created successfully")
    elif config is not None:
        if not config.exists():
            raise click.BadOptionUsage("Configuration file does not exist in provided path")
        if not filecmp.cmp(config_path, config, shallow=False):
            click.echo("Copying config file")
            shutil.copyfile(config, config_path)
            click.echo("Configuration file copied successfully")
        else:
            click.echo("Provided configuration file has the same content as currently used")
            click.echo("Skipping file coping")

    config_file = configparser.ConfigParser()
    config_file.read(config_path)
    confobj.stage_sn = {
        'x': config_file['devices']['xstageserial'],
        'y': config_file['devices']['ystageserial'],
        'z': config_file['devices']['zstageserial']
    }


@cli.command()
@click.argument('stageslist', default='ALL',
                required=False)
@pass_config
def home(config:Config, stageslist):
    """
    Homes Thorlabs stages.
    
    Available options: 'X', 'Y', 'Z', 'ALL'. Defaults to 'ALL'.
    """
    click.echo("Initializing devices...")
    try:
        stages = init_stages(stageslist=stageslist, stage_no=config.stage_sn)
    except SerialException as e:
        config.logger.error("Serial connection error on stage initialization before homing operation.")
        config.logger.error(e)
        click.echo("Serial connection error. Run the app with --debug command to see details in the log file.")
        raise click.Abort
    except RuntimeError as e:
        config.logger.error("Runetime error on stage initialization before homing operation.")
        config.logger.error(e)
        click.echo("Runetime error on stage initialization. Verify that stages are connected and powered on.\nRun the app with --debug command to see details in the log file.")
        raise click.Abort

    click.echo("\tDevices initialized")

    click.echo("Homing...")
    start = time()
    asyncio.run(aso_home_devs(stages), debug=config.debug)
    te_home1 = time()
    click.echo(f"\tStages homed in: {te_home1-start:.2f}s")


@cli.command()
@click.option('-x', type=float, default=None,
                required=False)
@click.option('-y', type=float, default=None,
                required=False)
@click.option('-z', type=float, default=None,
                required=False)
@pass_config
def moveTo(config:Config, x, y, z):
    """
    Moves stages to given position.

    Provide distance for at least one axis ('-x', '-y' or '-z').
    """
    stagesstr = ""
    pos = []
    if x is not None:
        stagesstr += 'X'
        pos.append(x)
    if y is not None:
        stagesstr += 'Y'
        pos.append(y)
    if z is not None:
        stagesstr += 'Z'
        pos.append(z)
    
    if len(stagesstr) == 0:
        raise click.UsageError("Provide distance for at least one axis.")

    click.echo("Initializing devices...")
    try:
        stages = init_stages(stageslist=stagesstr, stage_no=config.stage_sn)
    except SerialException as e:
        config.logger.error("Serial connection error on stage initialization before homing operation.")
        config.logger.error(e)
        click.echo("Serial connection error. Run the app with --debug command to see details in the log file.")
        raise click.Abort
    except RuntimeError as e:
        config.logger.error("Runetime error on stage initialization before homing operation.")
        config.logger.error(e)
        click.echo("Runetime error on stage initialization. Verify that stages are connected and powered on.\nRun the app with --debug command to see details in the log file.")
        raise click.Abort
    pos = conv_to_steps(stages, pos)
    click.echo("\tDevices initialized")

    click.echo("Moving to designated position(s)...")
    start = time()
    try:
        asyncio.run(aso_move_devs(stages, pos), debug=config.debug)
    except Exception as er:
        config.logger.error("Error while running asynchronous movement to position")
        config.logger.error(er)
        click.echo("Error while running asynchronous movement to position. Run in debug mode to see more details.")
        raise click.Abort
    te_home1 = time()
    click.echo(f"\tStages moved in: {te_home1-start:.2f}s")


@cli.command(context_settings={"show_default":True})
@click.option('-x', type=str,
              help="Scanning range for X axis.")
@click.option('-y', type=str,
              help="Scanning range for Y axis")
@click.option('-z', type=str,
              help="Scanning range for Z axis")
@click.option('-o', 'outpath', 
              type=click.Path(
                    writable=True, path_type=Path,
                    resolve_path=True,
              ),
              default='./out/out.txt',
              help="File name or path to the file in which results will be written.",
              )
@click.option('-m', 'mode', type=click.Choice(['flyby', 'ptbypt']),
              default='ptbypt', help="Scanning mode")
@click.option('-s', 'linestart', type=click.Choice(['snake', 'cr']),
              default='snake', help="Where should each line start")
@click.option('-dn', 'det_sens', type=click.Choice(['1','2','3','4']),
              help='Detector sensor', default='1')
@click.option('-ds', 'det_samp', type=click.Choice(['100','200','500','1000','2000','5000']),
              help='Detector number of samples', default='100')
@click.option('-df', 'det_freq', type=click.Choice(['1','2','5','10','20','40']),
              help='Detector sampling frequency (in kHz)', default='1')
@click.option('-nc', 'noconfirmation', is_flag=True, help="Run the scan without further confirmation")
@click.option('-ts', 'timestamp', is_flag=True,
              help="Wheather to append timestamp to the filename", default=False)
@click.option('-ext', 'extension', type=str, 
              help='Enforce specific extension')
@click.option('-plt', 'plot', is_flag=True, default=False,
              help='Whether to plot the output data')
@click.option('-plts', 'plot_save', is_flag=True, default=False, 
              help='Whether to save the plot of the output data')
@click.option('-post', 'postproc', default='raw',
              type=click.Choice(['raw', 'mean', 'fft']),
              help='Postprocessing of obtained measurements')
@click.option('-f', 'chop_freq', type=float,
              help='Signal modulation frequency in Hz (if used)')
@pass_config
def scan(config:Config, x, y, z, outpath:Path, mode, noconfirmation, linestart,
         det_sens, det_samp, det_freq, timestamp, extension, plot, plot_save,
         postproc, chop_freq):
    """
    Performs scanning operation.

    CAUTION: single line scans without providing ranges for other axis not 
    yet implemented!
    
    Detector has three settings: sensor selection '-dn', number of samples per
    measurement '-ds', and sampling frequency '-df'. Number of samples and sampling
    frequency influences time of single measurement. Note that this influences how
    much time the stages will wait at given position (for 'ptbypt' mode) or how
    large distance will be swept over during single measurement (for 'flyby' mode).

    Two scanning modes are available: 'flyby' and 'ptbypt'.
    'flyby' performs measurements during sweeping motion along one of the axis.
    'ptbypt' moves all stages to desired position, performs measurement, and moves
    to the next planned measurement point.

    This command provides also two options ('-s') on which side new line will begin.
    'snake' will force beginning of next lines to alternate (creating snake-like pattern).
    When 'cr' is selected after a line is finished stages will come back to
    the starting position (like a carriage returning in a typewriter to the beginning).

    For scanning ranges (options '-x', '-y' and '-z') provide either 1 or 3 numbers.
    Single number is assumed to be a single position to which given stage will move.
    If you with to provide the whole range, you need to pass 3 numbers separated
    with ':' (colon). The order in the range: beginning:end:number_of-points_to_scan.
    All values passed as ranges are assumed to be in mm.

    File name or whole valid path (may be relative) with file name can be provided
    via '-o' option. Note that file is open in w+ mode (it will be overwritten if
    exists). If '-ext' option is provided the '-ext' value will be appended to the value
    of '-o' option as extension. Without '-ext' option and with no extension in '-o'
    value default extension is '.txt'. Providing '-ts' flag appends timestamp to
    the file name.

    The result of measurement is a series of samples per single scanning point
    (number of samples correspond to '-ds' value). Data can be additionally
    postprocessed. Postprocessing setting is changed with '-post' option.
    Available options are: 'mean' (average of samples per measured point), or
    'fft' (data point measured at specified frequency). 'fft' mode requires
    additional value passed with '-f' option (modulation frequency of the
    signal).

    Since after postprocessing each point has single numerical value,
    the program can provide a simple plot (flag '-plt'). With '-plt' flag
    program will generate and display the plot. If '-plts' is provided
    the plot will not be displayed but saved to file. If the scan contains
    only single line the plot will contain line plot but for more scan lines
    the plot will display heatmap.
    
    \b
    Examples of valid ranges:
        '-x 100' - performs measurement with stage X at 100 mm.
        '-y 10:100:3' - performs measurement with stage Y at positions 10, 55,
        and 100.

    \b
    Example of minimal command:
        'labscanner scan -x 10:100:3 -y 100 -z 100' - 3 point scan for y=100,
        z=100, and x=[10,55,100].
    """

    # TODO: add other methods for saving data
    # TODO: implement different file format per extension
    # TODO: add data from postprocessing to separate file
    # TODO: identify modulation (chopper) frequency limit
    # TODO: move scan parsing to separate function (return settings dictionary?)
    # TODO: differentiate plot and plot_save behaviour
    # parse input
    try:
        measrngx = parse_range(x)
        measrngy = parse_range(y)
        measrngz = parse_range(z)
    except ValueError as e:
        raise click.UsageError(e)
    if measrngx is None or measrngy is None or measrngz is None:
        # TODO: remove when ready
        raise click.UsageError("Single line scans with only one range provided not available yet.")
    if measrngx is None and measrngy is None and measrngz is None:
        # return early if not enough information is provided
        raise click.UsageError("Provide scanning range for at least one axis")
    stagesstr = ""
    ranges = []
    if measrngx is not None:
        stagesstr += 'x'
        ranges.append(measrngx)
    if measrngy is not None:
        stagesstr += 'y'
        ranges.append(measrngy)
    if measrngz is not None:
        stagesstr += 'z'
        ranges.append(measrngz)
    if mode == 'ptbypt':
        mode = LineType.PTBYPT
    elif mode == 'flyby':
        mode = LineType.FLYBY
    if linestart == 'snake':
        linestart = LineStart.SNAKE
    elif linestart == 'cr':
        linestart = LineStart.CR
    det_sens, det_samp, det_freq = parse_detector_settings(detsens=det_sens, detsamp=det_samp, detfreq=det_freq)
    outpath, extension = parse_filepath(filepath=outpath, timestamp=timestamp, extension=extension)
    if postproc == 'raw' and plot:
        raise click.UsageError("Can't plot raw data")
    elif postproc == 'fft' and chop_freq is None:
        raise click.UsageError("Can't plot FFT data without modulation frequency")

    # initialize devices
    click.echo("Initializing devices...")
    try:
        stages = init_stages(stageslist=stagesstr, stage_no=config.stage_sn)
    except SerialException as e:
        config.logger.error("Serial connection error on stage initialization before homing operation.")
        config.logger.error(e)
        click.echo("Serial connection error. Run the app with --debug command to see details in the log file.")
        raise click.Abort
    except RuntimeError as e:
        config.logger.error("Runetime error on stage initialization before homing operation.")
        config.logger.error(e)
        click.echo("Runetime error on stage initialization. Verify that stages are connected and powered on.\nRun the app with --debug command to see details in the log file.")
        raise click.Abort
    try:
        bl = BoloLine(sensor=det_sens, samples=det_samp, freq=det_freq, cold_start=True)
    except DeviceNotFoundError as e:
        config.logger.error("Bolometer line not detected. Please check connection!")
        config.logger.error(e)
        click.echo("Bolometer line not detected. Please check connection!")
        raise click.Abort
<<<<<<< HEAD
=======
    except SerialTimeoutException as e:
        config.logger.error("Timeout on bolometer line connection")
        config.logger.error(e)
        click.echo(f"Timeout on bolometer line connection: {e}")
        raise click.Abort
>>>>>>> 11f96a50
    
    metadata = {
        'detector name': 'Luvitera THz Mini, 4 sensor bolometer line',
        'detector sensor number': det_sens.name,
        'detector sampling': det_samp.nsamp,
        'detector sampling frequency [kHz]': det_freq.freq,
        'signal modulation frequency [Hz]': chop_freq,
        'x axis range [beg:end:no pts|pos]': x,
        'y axis range [beg:end:no pts|pos]': y,
        'z axis range [beg:end:no pts|pos]': z,
        'scanning mode': mode,
        'scanning line start': linestart
    }
    for stage in stages:
        if stage.serial_number == config.stage_sn['x']:
            metadata['x axis device'] = str(stage)
        elif stage.serial_number == config.stage_sn['y']:
            metadata['y axis device'] = str(stage)
        elif stage.serial_number == config.stage_sn['z']:
            metadata['z axis device'] = str(stage)

    click.echo("\tDevices initialized")

    # Build the scanning routine
    sc = ScanRoutine(
        stages=stages, detector=bl, source=None,
        ranges=ranges, line_start=linestart, line_type=mode
    )
    sc.build()

    # print the setup parameters and ask for confirmation
    click.echo("---")
    click.echo("Ranges to scan:")
    click.echo(f"\tx: {x if x is not None else 0} [{len(measrngx) if measrngx is not None else 0} point(s) per line]")
    click.echo(f"\ty: {y if y is not None else 0} [{len(measrngy) if measrngy is not None else 0} point(s) per line]")
    click.echo(f"\tz: {z if z is not None else 0} [{len(measrngz) if measrngz is not None else 0} point(s) per line]")
    click.echo(f"Total number of points in the scan: {len(measrngx)*len(measrngy)*len(measrngz)}")
    click.echo(f"Estimated time of measurement: {floor(sc.ta/60)}m {sc.ta%60:.0f}s")
    click.echo("---\n")
    
    if noconfirmation or click.confirm("Do you want to continue?"):
        # perform the operation
        click.echo("Measurement started")
        try:
            sc.run()
        except SerialTimeoutException as e:
            config.logger.error("Timeout on serial port")
            config.logger.error(e)
            click.echo(f"Timeout on serial port: {e}")
            # home the stages
            asyncio.run(aso_home_devs(stages), debug=config.debug)

            raise click.Abort
        data = sc.data
        click.echo(f"Actual time of measurement: {floor(sc.ta_act/60)}m {sc.ta_act%60:.0f}s")
        click.echo("\tMeasurement finished")

        # save raw data to file
        saving(data, metadata, outpath)

        if postproc != 'raw':
            # do the postprocessing
            click.echo(f"Postprocessing - mode {postproc}")
            try:
                postprocessing(data, postproc, chop_freq, det_freq.freq*1000)
            except BaseException as exception_any:
                saving(data, outpath, 'failed_postproc')
                click.echo("Exception while performing postprocessing")
                config.logger.error(exception_any)
                click.echo(exception_any)
                raise exception_any
                # raise click.Abort
            click.echo("\tPostprocessing finished")

            # save processed data to file
            saving(data, outpath, label="postproc")

        if plot or plot_save:
            plotting(data, path=outpath, save=plot_save, show=plot)
    else: click.echo("Measurement aborted")


@cli.command()
@click.argument(
    'files', nargs=-1, 
    type=click.Path(
        readable=True, path_type=Path, resolve_path=True
    )
)
@click.option('-post', 'postproc', default=None,
              type=click.Choice(['mean', 'fft']),
              help='Postprocessing of obtained measurements')
@click.option('-save', 'plot_save', is_flag=True, default=False, 
              help='Whether to save the plot of the output data')
@click.option('-df', 'det_freq', type=click.Choice(['1','2','5','10','20','40']),
              help='Detector sampling frequency (in kHz)', default='1')
@click.option('-f', 'chop_freq', type=float,
              help='Signal modulation frequency in Hz (if used)')
@pass_config
def plot(
    config:Config,
    files:Tuple[Path, ...],
    postproc:None|str,
    plot_save:bool,
    det_freq:click.Choice,
    chop_freq:float|None
):
    """
    Plots data from selected FILES.

    If single file is provided, plots all processed data from given file unless mode is
    selected with '-post' option.

    For multiple files '-post' option becomes necessary. In this case multiple files are
    displayed one next to another.
    
    If '-save' option is used and file with corresponding name already exists, it will
    be replaced. When '-save' option is used plot is not displayed.

    The program will attempt to obtain metadata about the measurement from the file.
    If user will provide necessary parameters as one of the options those will be used.
    If necessary parameter will not be present as an option or in the metadata user will
    be prompted for additional information.

    This command is not fully implemented yet.
    """
    current_context = click.get_current_context()
    for f in files:
        if not f.exists():
            raise click.BadArgumentUsage(f'File in {f} path does not exist')

    if len(files) == 1:
        #TODO: metadata detection
        metadata = {}

        data = pd.read_csv(files[0], index_col=0)
        outpath, extension = parse_filepath(filepath=files[0], timestamp=None, extension=".png")

        if postproc is None:
            # plot all processed data
            try:
                print(config.debug)
                plotting(data=data, path=files[0], save=plot_save)
            except ValueError as e:
                config.logger.error("Requested plotting but no postprocessed data detected.")
                config.logger.error(e)
                click.echo("No postprocessed data read from file. Make sure you selected right file or first perform postprocessing on the data (-post option).")
                raise click.Abort
        else:
            # check postprocessing parameter availability
            det_freq_source = current_context.get_parameter_source("det_freq")
            if postproc == 'fft':
                if det_freq_source == ParameterSource.DEFAULT:
                    if "det_freq" in metadata:
                        # default value -> use metadata
                        det_freq = metadata['det_freq']
                    else:
                        # prompt user
                        det_freq = click.prompt("What was the detector's frequency "
                            "in this measurement (in kHz)? (available options: "
                            "1, 2, 5, 10, 20, 40)",
                            type=click.Choice(['1','2','5','10','20','40']))
                det_freq = _parse_detector_frequency(detfreq=det_freq)

                if chop_freq is None:
                    if "chop_freq" in metadata:
                        # default value -> use metadata
                        chop_freq = metadata['chop_freq']
                    else:
                        # prompt user
                        chop_freq = click.prompt("What was the chopper frequency "
                            "in this measurement (in Hz)?",
                            type=float)

            click.echo(f"Postprocessing - mode {postproc}")
            postprocessing(data, postproc, chop_freq, det_freq.freq*1000)
            click.echo("\tPostprocessing finished")
            
            plot_result = plotting(data=data, path=outpath, save=plot_save)
    elif len(files) > 1:
        raise NotImplementedError("Plotting multiple files not implemented yet")
        if postproc is None:
            raise click.UsageError("No processing mode selected")

@cli.command()
@pass_config
def getPosition(config:Config):
    """
    Print out current position on each of the axes.

    Assumes all three stages are connected.
    """
    click.echo("Initializing devices...")
    try:
        stages = init_stages(stageslist='ALL', stage_no=config.stage_sn)
    except SerialException as e:
        config.logger.error("Serial connection error on stage initialization before homing operation.")
        config.logger.error(e)
        click.echo("Serial connection error. Run the app with --debug command to see details in the log file.")
        raise click.Abort
    except RuntimeError as e:
        config.logger.error("Runetime error on stage initialization before homing operation.")
        config.logger.error(e)
        click.echo("Runetime error on stage initialization. Verify that stages are connected and powered on.\nRun the app with --debug command to see details in the log file.")
        raise click.Abort
    click.echo("\tDevices initialized")

    click.echo("Current positions:")
    x,y,z = [steps2mm(s.status['position'],s.convunits['pos']) for s in stages]
    click.echo(f'\tx: {x}mm\n\ty: {y}mm\n\tz: {z}mm')


@cli.command()
@click.option('-dn', 'det_sens', type=click.Choice(['1','2','3','4']),
              help='Detector sensor', default='1')
@click.option('-ds', 'det_samp', type=click.Choice(['100','200','500','1000','2000','5000']),
              help='Detector number of samples', default='100')
@click.option('-df', 'det_freq', type=click.Choice(['1','2','5','10','20','40']),
              help='Detector sampling frequency (in kHz)', default='1')
@pass_config
def liveView(
    config:Config,
    det_sens:str,
    det_samp:str,
    det_freq:str
):
    """
    Displays live readout and its FFT from the detector.

    '-dn', '-ds', and '-df' are used to define detector parameters.

    To stop the execution press ENTER while focused on the terminal.
    """
    det_sens, det_samp, det_freq = parse_detector_settings(detsens=det_sens, detsamp=det_samp, detfreq=det_freq)

    click.echo('Initializing LiveView threads...')
    try:
        lv = LiveView(detector=BoloLine(
            sensor=det_sens,
            samples=det_samp,
            freq=det_freq,
            cold_start=True
        ))
    except DeviceNotFoundError as e:
        config.logger.error("Detector not found on initialization.")
        config.logger.error(e)
        click.echo("Bolometer line not detected. Please check connection!")
        raise click.Abort
    click.echo('\tInitialized')

    click.echo('Running LiveView')
    lv.start()
    click.echo('LiveView shut down')<|MERGE_RESOLUTION|>--- conflicted
+++ resolved
@@ -14,6 +14,7 @@
 
 from .LTS import aso_home_devs, aso_move_devs, steps2mm
 from .devices import BoloLine, DeviceNotFoundError
+from .utils import init_stages, conv_to_steps, parse_range, parse_detector_settings, parse_filepath, postprocessing, plotting, saving, _parse_detector_frequency, load_data
 from .utils import init_stages, conv_to_steps, parse_range, parse_detector_settings, parse_filepath, postprocessing, plotting, saving, _parse_detector_frequency, load_data
 from .commands import LineStart, LineType, ScanRoutine, LiveView
 
@@ -381,14 +382,11 @@
         config.logger.error(e)
         click.echo("Bolometer line not detected. Please check connection!")
         raise click.Abort
-<<<<<<< HEAD
-=======
     except SerialTimeoutException as e:
         config.logger.error("Timeout on bolometer line connection")
         config.logger.error(e)
         click.echo(f"Timeout on bolometer line connection: {e}")
         raise click.Abort
->>>>>>> 11f96a50
     
     metadata = {
         'detector name': 'Luvitera THz Mini, 4 sensor bolometer line',
